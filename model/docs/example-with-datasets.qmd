--- conflicted
+++ resolved
@@ -144,25 +144,18 @@
 
 ```{python}
 #| label: initializing-rest-of-model
-<<<<<<< HEAD
-from pyrenew import model, process, observation
-from pyrenew.latent import InfectionSeedingProcess, SeedInfectionsZeroPad, Infections0
+from pyrenew import model, process, observation, metaclass
+from pyrenew.latent import InfectionSeedingProcess, SeedInfectionsZeroPad
 
 # Infection process
 latent_inf = latent.Infections()
 I0 = InfectionSeedingProcess(
-    Infections0(I0_dist=dist.LogNormal(loc=jnp.log(80/.05), scale=1.5)),
-    SeedInfectionsZeroPad(gen_int_array.size))
-=======
-from pyrenew import model, process, observation, metaclass
-
-# Infection process
-latent_inf = latent.Infections()
-I0 = metaclass.DistributionalRV(
+    metaclass.DistributionalRV(
     dist=dist.LogNormal(loc=jnp.log(80/.05), scale=1.5),
     name="I0"
+    ),
+    SeedInfectionsZeroPad(gen_int_array.size)
     )
->>>>>>> 77dc8196
 
 # Generation interval and Rt
 gen_int = deterministic.DeterministicPMF(gen_int)
