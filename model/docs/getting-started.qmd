---
title: "Getting started with pyrenew"
format: gfm
engine: jupyter
---

`pyrenew` is a flexible tool for simulating and making statistical inferences from epidemiologic models, with an emphasis on renewal models. Built on `numpyro`, `pyrenew` provides core components for model building and pre-defined models for processing various observational processes. This document illustrates how `pyrenew` can be used to build a basic renewal model.

## The fundamentals

`pyrenew`'s core components are the metaclasses `RandomVariable` and `Model` (in Python, a _metaclass_ is a class whose instances are also classes, where a _class_ is a template for making objects). Within the `pyrenew` package, a `RandomVariable` is a quantity that models can estimate and sample from, **including deterministic quantities**. The benefit of this design is that the definition of the `sample()` function can be arbitrary, allowing the user to either sample from a distribution using `numpyro.sample()`, compute fixed quantities (like a mechanistic equation), or return a fixed value (like a pre-computed PMF.) For instance, when estimating a PMF, the `RandomVariable` sampling function may roughly be defined as:

```python
# define a new class called MyRandVar that inherits from the RandomVariable class
class MyRandVar(RandomVariable):
    #define a method called sample that returns an object of type ArrayLike
    def sample(...) -> ArrayLike:
        # calls sample function from NumPyro package
        return numpyro.sample(...)
```

Whereas,  in some other cases, we may instead use a fixed quantity for that variable (like a pre-computed PMF), where the `RandomVariable`'s sample function could instead be defined as:

```python
# instead define MyRandVar to still inherit from the RandVariable class
class MyRandVar(RandomVariable):
    #define sample method that still returns an ArrayLike object
    def sample(...) -> ArrayLike:
        #sampling method is a pre-computed PMF, a JAX NumPy array with explicit elements
        return jax.numpy.array([0.2, 0.7, 0.1])
```

Thus, when a `Model` samples from `MyRandVar`, it could be either adding random variables to be estimated (first case) or just retrieving some quantity needed for other calculations (second case.)

The `Model` metaclass provides basic functionality for estimating and simulation. Like `RandomVariable`, the `Model` metaclass has a `sample()` method that defines the model structure. Ultimately, models can be nested (or inherited), providing a straightforward way to add layers of complexity.


## 'Hello world' model

This section will show the steps to build a simple renewal model featuring a latent infection process, a random walk Rt process, and an observation process for the reported infections.

We start by loading the needed components to build a basic renewal model:

```{python}
#| label: loading-pkgs
#| output: false
#| warning: false
import jax.numpy as jnp
import numpy as np
import numpyro as npro
import numpyro.distributions as dist
from pyrenew.process import RtRandomWalkProcess
<<<<<<< HEAD
from pyrenew.latent import (
    Infections, Infections0,
    InfectionSeedingProcess,
    SeedInfectionsZeroPad,
)
=======
from pyrenew.latent import Infections
>>>>>>> 77dc8196
from pyrenew.observation import PoissonObservation
from pyrenew.deterministic import DeterministicPMF
from pyrenew.model import RtInfectionsRenewalModel
from pyrenew.metaclass import DistributionalRV
```

The pyrenew package models the real-time reproductive number $R_t$, the ratio of new infections at time $t$ to previous infections at some time $t-s$, as a renewal process model. Our basic renewal process model defines five components:

(1) generation interval, the times between infections

(2) initial infections, occurring prior to time $t = 0$

(3) $R_t$, the real-time reproductive number,

(4) latent infections, i.e., those infections which are known to exist but are not observed (or not observable), and

(5) observed infections, a subset of underlying true infections that are reported, perhaps via hospital admissions, physician's office visits, or routine biosurveillance.

To initialize these five components within the renewal modeling framework, we estimate each component with:

(1) In this example, the generation interval is not estimated but passed as a deterministic instance of `RandomVariable`

<<<<<<< HEAD
(2) an instance of the `InfectionSeedingProcess` class, with a log-normal distribution with mean = 0 and standard deviation = 1 as input
=======
(2) an instance of the `DistributionalRV` class, with a log-normal distribution with mean = 0 and standard deviation = 1 as input.
>>>>>>> 77dc8196

(3) an instance of the `RtRandomWalkProcess` class with default values

(4) an instance of the `Infections` class with default values, and

(5) an instance of the `PoissonObservation` class with default values

```{python}
#| label: creating-elements
# (1) The generation interval (deterministic)
pmf_array = jnp.array([0.25, 0.25, 0.25, 0.25])
gen_int = DeterministicPMF(pmf_array)

# (2) Initial infections (inferred with a prior)
<<<<<<< HEAD
I0 = InfectionSeedingProcess(
    Infections0(),
    SeedInfectionsZeroPad(pmf_array.size))
=======
I0 = DistributionalRV(dist=dist.LogNormal(0, 1), name="I0")
>>>>>>> 77dc8196

# (3) The random process for Rt
rt_proc = RtRandomWalkProcess()

# (4) Latent infection process (which will use 1 and 2)
latent_infections = Infections()

# (5) The observed infections process (with mean at the latent infections)
observation_process = PoissonObservation()
```

With these five pieces, we can build the basic renewal model as an instance of the  `RtInfectionsRenewalModel` class:

```{python}
#| label: model-creation
model1 = RtInfectionsRenewalModel(
    gen_int             = gen_int,
    I0                  = I0,
    Rt_process          = rt_proc,
    latent_infections   = latent_infections,
    observation_process = observation_process,
    )
```

The following diagram summarizes how the modules interact via composition; notably, `gen_int`, `I0`, `rt_proc`, `latent_infections`, and `observed_infections` are instances of `RandomVariable`, which means these can be easily replaced to generate a different instance of the `RtInfectionsRenewalModel` class:

```mermaid
%%| label: overview-of-RtInfectionsRenewalModel
%%| include: true
flowchart TB
    genint["(1) gen_int\n(DetermnisticPMF)"]
<<<<<<< HEAD
    i0["(2) I0\n(InfectionSeedingProcess)"]
=======
    i0["(2) I0\n(DistributionalRV)"]
>>>>>>> 77dc8196
    rt["(3) rt_proc\n(RtRandomWalkProcess)"]
    inf["(4) latent_infections\n(Infections)"]
    obs["(5) observation_process\n(PoissonObservation)"]

    model1["model1\n(RtInfectionsRenewalModel)"]

    i0-->|Composes|model1
    genint-->|Composes|model1
    rt-->|Composes|model1
    obs-->|Composes|model1
    inf-->|Composes|model1
```

Using `numpyro`, we can simulate data using the `sample()` member function of `RtInfectionsRenewalModel`. The `sample()` method of the `RtInfectionsRenewalModel` class returns a list composed of the `Rt` and `infections` sequences, called `sim_data`:

```{python}
#| label: simulate
np.random.seed(223)
with npro.handlers.seed(rng_seed = np.random.randint(1, 60)):
    sim_data = model1.sample(n_timepoints=30)

sim_data
```

To understand what has been accomplished here, visualize an $R_t$ sample path (left panel) and infections over time (right panel):

```{python}
#| label: fig-basic
#| fig-cap: Rt and Infections
import matplotlib.pyplot as plt

fig, axs = plt.subplots(1, 2)

# Rt plot
axs[0].plot(sim_data.Rt)
axs[0].set_ylabel('Rt')

# Infections plot
axs[1].plot(sim_data.sampled_infections)
axs[1].set_ylabel('Infections')

fig.suptitle('Basic renewal model')
fig.supxlabel('Time')
plt.tight_layout()
plt.show()
```

To fit the model, we can use the `run()` method of the `RtInfectionsRenewalModel` class (an inherited method from the metaclass `Model`). `model1.run()` will call the `run` method of the `model1` object, which will generate an instance of model MCMC simulation, with 2000 warm-up iterations for the MCMC algorithm, used to tune the parameters of the MCMC algorithm to improve efficiency of the sampling process. From the posterior distribution of the model parameters, 1000 samples will be drawn and used to estimate the posterior distributions and compute summary statistics. Observed data is provided to the model using the `sim_data` object previously generated. `mcmc_args` provides additional arguments for the MCMC algorithm.

```{python}
#| label: model-fit
import jax

model1.run(
    num_warmup=2000,
    num_samples=1000,
    observed_infections=sim_data.sampled_infections,
    n_timepoints = len(sim_data[1])-5,
    rng_key=jax.random.PRNGKey(54),
    mcmc_args=dict(progress_bar=False),
    )
```

Now, let's investigate the output, particularly the posterior distribution of the $R_t$ estimates:

```{python}
#| label: fig-output-rt
#| fig-cap: Rt posterior distribution
out = model1.plot_posterior(var="Rt")
```

## Architecture of pyrenew

`pyrenew` leverages `numpyro`'s flexibility to build models via composition. As a principle, most objects in `pyrenew` can be treated as random variables we can sample. At the top-level `pyrenew` has two metaclasses from which most objects inherit: `RandomVariable` and `Model`. From them, the following four sub-modules arise:

-   The `process` sub-module,
-   The `deterministic` sub-module,
-   The `observation` sub-module,
-   The `latent` sub-module, and
-   The `models` sub-module

The first four are collections of instances of `RandomVariable`, and the last is a collection of instances of `Model`. The following diagram shows a detailed view of how metaclasses, modules, and classes interact to create the `RtInfectionsRenewalModel` instantiated in the previous section:

```mermaid
%%| label: overview-of-RtInfectionsRenewalModel
%%| include: true
flowchart LR
    rand((RandomVariable\nmetaclass))
    models((Model\nmetaclass))

    subgraph observations[Observations module]
        obs["observation_process\n(PoissonObservation)"]
    end

    subgraph latent[Latent module]
        inf["latent_infections\n(Infections)"]
        i0["I0\n(DistributionalRV)"]
    end

    subgraph process[Process module]
        rt["rt_proc\n(RtRandomWalkProcess)"]
    end

    subgraph deterministic[Deterministic module]
        detpmf["gen_int\n(DeterministicPMF)"]
    end

    subgraph model[Model module]
        model1["model1\n(RtInfectionsRenewalModel)"]
    end

    rand-->|Inherited by|observations
    rand-->|Inherited by|process
    rand-->|Inherited by|latent
    rand-->|Inherited by|deterministic
    models-->|Inherited by|model

    detpmf-->|Composes|model1
    i0-->|Composes|model1
    rt-->|Composes|model1
    obs-->|Composes|model1
    inf-->|Composes|model1
```<|MERGE_RESOLUTION|>--- conflicted
+++ resolved
@@ -50,15 +50,11 @@
 import numpyro as npro
 import numpyro.distributions as dist
 from pyrenew.process import RtRandomWalkProcess
-<<<<<<< HEAD
 from pyrenew.latent import (
-    Infections, Infections0,
+    Infections,
     InfectionSeedingProcess,
     SeedInfectionsZeroPad,
 )
-=======
-from pyrenew.latent import Infections
->>>>>>> 77dc8196
 from pyrenew.observation import PoissonObservation
 from pyrenew.deterministic import DeterministicPMF
 from pyrenew.model import RtInfectionsRenewalModel
@@ -81,11 +77,7 @@
 
 (1) In this example, the generation interval is not estimated but passed as a deterministic instance of `RandomVariable`
 
-<<<<<<< HEAD
 (2) an instance of the `InfectionSeedingProcess` class, with a log-normal distribution with mean = 0 and standard deviation = 1 as input
-=======
-(2) an instance of the `DistributionalRV` class, with a log-normal distribution with mean = 0 and standard deviation = 1 as input.
->>>>>>> 77dc8196
 
 (3) an instance of the `RtRandomWalkProcess` class with default values
 
@@ -100,13 +92,10 @@
 gen_int = DeterministicPMF(pmf_array)
 
 # (2) Initial infections (inferred with a prior)
-<<<<<<< HEAD
 I0 = InfectionSeedingProcess(
-    Infections0(),
+    DistributionalRV(dist=dist.LogNormal(0, 1), name="I0"),
     SeedInfectionsZeroPad(pmf_array.size))
-=======
-I0 = DistributionalRV(dist=dist.LogNormal(0, 1), name="I0")
->>>>>>> 77dc8196
+
 
 # (3) The random process for Rt
 rt_proc = RtRandomWalkProcess()
@@ -138,11 +127,7 @@
 %%| include: true
 flowchart TB
     genint["(1) gen_int\n(DetermnisticPMF)"]
-<<<<<<< HEAD
     i0["(2) I0\n(InfectionSeedingProcess)"]
-=======
-    i0["(2) I0\n(DistributionalRV)"]
->>>>>>> 77dc8196
     rt["(3) rt_proc\n(RtRandomWalkProcess)"]
     inf["(4) latent_infections\n(Infections)"]
     obs["(5) observation_process\n(PoissonObservation)"]
