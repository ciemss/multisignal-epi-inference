---
title: Pyrenew demo
format: gfm
engine: jupyter
---

This demo simulates a basic renewal process data and then fits it using `pyrenew`.

You’ll need to install `pyrenew` using either poetry or pip. To install `pyrenew` using poetry, run the following command from within the directory containing the `pyrenew` project:

```bash
poetry install
```

To install `pyrenew` using pip, run the following command:

```bash
pip install git+https://github.com/CDCgov/multisignal-epi-inference@main#subdirectory=model
```

To begin, run the following import section to call external modules and functions necessary to run the `pyrenew` demo. The `import` statement imports the module and the `as` statement renames the module for use within this script. The `from` statement imports a specific function from a module (named after the `.`) within a package (named before the `.`).

```{python}
#| output: false
#| label: loading-pkgs
#| warning: false
import matplotlib as mpl
import matplotlib.pyplot as plt
import jax
import jax.numpy as jnp
import numpy as np
from numpyro.handlers import seed
import numpyro.distributions as dist
```

```{python}
from pyrenew.process import SimpleRandomWalkProcess
```

To understand the simple random walk process underlying the sampling within the renewal process model, we first examine a single random walk path. Using the `sample` method from an instance of the `SimpleRandomWalkProcess` class, we first create an instance of the `SimpleRandomWalkProcess` class with a normal distribution of mean = 0 and standard deviation = 0.0001 as its input. Next, the `with` statement sets the seed for the random number generator for the duration of the block that follows. Inside the `with` block, the `q_samp = q.sample(duration=100)` generates the sample instance over a duration of 100 time units. Finally, this single random walk process is visualized using `matplot.pyplot` to plot the exponential of the sample instance.

```{python}
#| label: fig-randwalk
#| fig-cap: Random walk example
np.random.seed(3312)
q = SimpleRandomWalkProcess(dist.Normal(0, 0.001))
with seed(rng_seed=np.random.randint(0,1000)):
    q_samp = q.sample(duration=100)

plt.plot(np.exp(q_samp[0]))
```

Next, import several additional functions from the `latent` module of the `pyrenew` package to model infections and hospital admissions.

```{python}
from pyrenew.latent import (
    Infections, HospitalAdmissions,
)
from pyrenew.metaclass import DistributionalRV
```

Additionally, import several classes from Pyrenew, including a Poisson observation process, determininstic PMF and variable classes, the Pyrenew hospitalization model, and a renewal model (Rt) random walk process:

```{python}
from pyrenew.observation import PoissonObservation
from pyrenew.deterministic import DeterministicPMF, DeterministicVariable
from pyrenew.model import HospitalAdmissionsModel
from pyrenew.process import RtRandomWalkProcess
from pyrenew.latent import InfectionSeedingProcess, SeedInfectionsZeroPad
```

To initialize the model, we first define initial conditions, including:

1) deterministic generation time, defined as an instance of the `DeterministicPMF` class, which gives the probability of each possible outcome for a discrete random variable given as a JAX NumPy array of four possible outcomes

2) initial infections at the start of simulation as a log-normal distribution with mean = 0 and standard deviation = 1

3) latent infections as an instance of the `Infections` class with default settings

4) latent hospitalization process, modeled by first defining the time interval from infections to hospitalizations as a `DeterministicPMF` input with 18 possible outcomes and corresponding probabilities given by the values in the array. The `HospitalAdmissions` function then takes in this defined time interval, as well as defining the rate at which infections are admitted to the hospital due to infection, modeled as a log-normal distribution with mean = `jnp.log(0.05)` and standard deviation = 0.05.

5) hospitalization observation process, modeled with a  Poisson distribution

6) an Rt random walk process with default settings

```{python}
# Initializing model components:

# 1) A deterministic generation time
pmf_array = jnp.array([0.25, 0.25, 0.25, 0.25])
gen_int = DeterministicPMF(pmf_array)

# 2) Initial infections
<<<<<<< HEAD
I0 = InfectionSeedingProcess(
    Infections0(),
    SeedInfectionsZeroPad(pmf_array.size))
=======
I0 = DistributionalRV(dist=dist.LogNormal(0, 1), name="I0")
>>>>>>> 77dc8196

# 3) The latent infections process
latent_infections = Infections()

# 4) The latent hospitalization process:

# First, define a deterministic infection to hosp pmf
inf_hosp_int = DeterministicPMF(
    jnp.array([0, 0, 0,0,0,0,0,0,0,0,0,0,0, 0.25, 0.5, 0.1, 0.1, 0.05]),
    )

latent_admissions = HospitalAdmissions(
    infection_to_admission_interval=inf_hosp_int,
    infect_hosp_rate_dist = DistributionalRV(
            dist=dist.LogNormal(jnp.log(0.05), 0.05),
            name="IHR"
            ),
    )

# 5) An observation process for the hospital admissions
admissions_process = PoissonObservation()

# 6) A random walk process (it could be deterministic using
# pyrenew.process.DeterministicProcess())
Rt_process = RtRandomWalkProcess()
```

The `HospitalAdmissionsModel` is then initialized using the initial conditions just defined:

```{python}
# Initializing the model
hospmodel = HospitalAdmissionsModel(
    gen_int=gen_int,
    I0=I0,
    latent_admissions=latent_admissions,
    observation_process=admissions_process,
    latent_infections=latent_infections,
    Rt_process=Rt_process
    )
```

Next, we sample from the `hospmodel` for 30 time steps and view the output of a single run:

```{python}
with seed(rng_seed=np.random.randint(1, 60)):
    x = hospmodel.sample(n_timepoints=30)
x
```

Visualizations of the single model output show (top) infections over the 30 time steps, (middle) hospital admissions over the 30 time steps, and (bottom)

```{python}
#| label: fig-hosp
#| fig-cap: Infections
fig, ax = plt.subplots(nrows=3, sharex=True)
ax[0].plot(x.latent_infections)
ax[0].set_ylim([1/5, 5])
ax[1].plot(x.latent_admissions)
ax[2].plot(x.sampled_admissions, 'o')
for axis in ax[:-1]:
    axis.set_yscale("log")
```

To fit the `hospmodel` to the simulated data, we call `hospmodel.run()`, an MCMC algorithm, with the arguments generated in `hospmodel` object, using 1000 warmup stepts and 1000 samples to draw from the posterior distribution of the model parameters. The model is run for `len(x.sampled)-1` time steps with the seed set by `jax.random.PRNGKey()`

```{python}
# from numpyro.infer import MCMC, NUTS
hospmodel.run(
    num_warmup=1000,
    num_samples=1000,
    observed_admissions=x.sampled_admissions,
    n_timepoints = len(x.sampled_admissions)-5,
    rng_key=jax.random.PRNGKey(54),
    mcmc_args=dict(progress_bar=False),
    )
```

Print a summary of the model:

```{python}
hospmodel.print_summary()
```

Next, we will use the `spread_draws` function from the `pyrenew.mcmcutils` module to process the MCMC samples. The `spread_draws` function reformats the samples drawn from the `mcmc.get_samples()` from the `hospmodel`. The samples are simulated Rt values over time.

```{python}
from pyrenew.mcmcutils import spread_draws
samps = spread_draws(hospmodel.mcmc.get_samples(), [("Rt", "time")])
```

We visualize these samples below, with individual possible Rt estimates over time shown in light blue, and the overall mean estimate Rt shown in dark blue.

```{python}
#| label: fig-sampled-rt
#| fig-cap: Posterior Rt
import numpy as np
import polars as pl
fig, ax = plt.subplots(figsize=[4, 5])

ax.plot(x[0])
samp_ids = np.random.randint(size=25, low=0, high=999)
for samp_id in samp_ids:
    sub_samps = samps.filter(pl.col("draw") == samp_id).sort(pl.col('time'))
    ax.plot(sub_samps.select("time").to_numpy(),
            sub_samps.select("Rt").to_numpy(), color="darkblue", alpha=0.1)
ax.set_ylim([0.4, 1/.4])
ax.set_yticks([0.5, 1, 2])
ax.set_yscale("log")
```<|MERGE_RESOLUTION|>--- conflicted
+++ resolved
@@ -91,13 +91,9 @@
 gen_int = DeterministicPMF(pmf_array)
 
 # 2) Initial infections
-<<<<<<< HEAD
 I0 = InfectionSeedingProcess(
-    Infections0(),
+    DistributionalRV(dist=dist.LogNormal(0, 1), name="I0"),
     SeedInfectionsZeroPad(pmf_array.size))
-=======
-I0 = DistributionalRV(dist=dist.LogNormal(0, 1), name="I0")
->>>>>>> 77dc8196
 
 # 3) The latent infections process
 latent_infections = Infections()
