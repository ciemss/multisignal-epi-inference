# -*- coding: utf-8 -*-
# numpydoc ignore=GL08

from __future__ import annotations

from jax.typing import ArrayLike
from pyrenew.deterministic.deterministic import DeterministicVariable
from pyrenew.distutil import validate_discrete_dist_vector
from pyrenew.metaclass import RandomVariable


class DeterministicPMF(RandomVariable):
    """
    A deterministic (degenerate) random variable that represents a PMF."""

    def __init__(
        self,
        vars: ArrayLike,
<<<<<<< HEAD
        label: str = "a_random_variable",
=======
        name: str,
>>>>>>> 879c6656
        tol: float = 1e-5,
    ) -> None:
        """
        Default constructor

        Automatically checks that the elements in `vars` can be indeed
        considered to be a PMF by calling
        pyrenew.distutil.validate_discrete_dist_vector on each one of its
        entries.

        Parameters
        ----------
        vars : tuple
            A tuple with arraylike objects.
        name : str
            A name to assign to the process.
        tol : float, optional
            Passed to pyrenew.distutil.validate_discrete_dist_vector. Defaults
            to 1e-5.

        Returns
        -------
        None
        """
        vars = validate_discrete_dist_vector(
            discrete_dist=vars,
            tol=tol,
        )

        self.basevar = DeterministicVariable(vars, name)

        return None

    @staticmethod
    def validate(vars: ArrayLike) -> None:
        """
        Validates inputted to DeterministicPMF

        Parameters
        ----------
        vars : ArrayLike
            An ArrayLike object.

        Returns
        -------
        None
        """
        return None

    def sample(
        self,
        **kwargs,
    ) -> tuple:
        """
        Retrieves the deterministic PMF

        Parameters
        ----------
        **kwargs : dict, optional
            Additional keyword arguments passed through to internal `sample()`
            calls, if any

        Returns
        -------
        tuple
            Containing the stored values during construction.
        """

        return self.basevar.sample(**kwargs)

    def size(self) -> int:
        """
        Returns the size of the PMF

        Returns
        -------
        int
            The size of the PMF
        """

        return self.basevar.vars.size<|MERGE_RESOLUTION|>--- conflicted
+++ resolved
@@ -16,11 +16,7 @@
     def __init__(
         self,
         vars: ArrayLike,
-<<<<<<< HEAD
-        label: str = "a_random_variable",
-=======
         name: str,
->>>>>>> 879c6656
         tol: float = 1e-5,
     ) -> None:
         """
