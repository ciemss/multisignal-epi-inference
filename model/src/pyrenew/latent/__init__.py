--- conflicted
+++ resolved
@@ -21,17 +21,11 @@
     "HospitalAdmissions",
     "Infections",
     "logistic_susceptibility_adjustment",
-<<<<<<< HEAD
-    "sample_infections_rt",
-    "sample_infections_with_feedback",
-    "Infections0",
+    "compute_infections_from_rt",
+    "compute_infections_from_rt_with_feedback",
     "InfectionSeedMethod",
     "SeedInfectionsExponential",
     "SeedInfectionsFromVec",
     "SeedInfectionsZeroPad",
     "InfectionSeedingProcess",
-=======
-    "compute_infections_from_rt",
-    "compute_infections_from_rt_with_feedback",
->>>>>>> 77dc8196
 ]