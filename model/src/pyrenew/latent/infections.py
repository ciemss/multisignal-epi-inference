# -*- coding: utf-8 -*-
# numpydoc ignore=GL08

from __future__ import annotations

from typing import NamedTuple

import jax.numpy as jnp
import numpyro as npro
import pyrenew.latent.infection_functions as inf
from jax.typing import ArrayLike
from pyrenew.metaclass import RandomVariable


class InfectionsSample(NamedTuple):
    """
    A container for holding the output from `latent.Infections.sample()`.

    Attributes
    ----------
    infections : ArrayLike | None, optional
        The estimated latent infections. Defaults to None.
    """

    infections: ArrayLike | None = None

    def __repr__(self):
        return f"InfectionsSample(infections={self.infections})"


class Infections(RandomVariable):
    r"""Latent infections

    This class samples infections given Rt,
    initial infections, and generation interval.

    Notes
    -----
    The mathematical model is given by:

    .. math::

            I(t) = R(t) \times \sum_{\tau < t} I(\tau) g(t-\tau)

    where :math:`I(t)` is the number of infections at time :math:`t`,
    :math:`R(t)` is the reproduction number at time :math:`t`, and
    :math:`g(t-\tau)` is the generation interval.
    """

    def __init__(
        self,
        infections_mean_varname: str = "latent_infections",
    ) -> None:
        """
        Default constructor for Infections class.

        Parameters
        ----------
        infections_mean_varname : str, optional
            Name to be assigned to the deterministic variable in the model.
            Defaults to "latent_infections".

        Returns
        -------
        None
        """

        self.infections_mean_varname = infections_mean_varname

        return None

    @staticmethod
    def validate() -> None:  # numpydoc ignore=GL08
        return None

    def sample(
        self,
        Rt: ArrayLike,
        I0: ArrayLike,
        gen_int: ArrayLike,
        **kwargs,
    ) -> InfectionsSample:
        """
        Samples infections given Rt, initial infections, and generation
        interval.

        Parameters
        ----------
        Rt : ArrayLike
            Reproduction number.
        I0 : ArrayLike
            Initial infections vector
            of the same length as the
            generation interval.
        gen_int : ArrayLike
            Generation interval pmf vector.
        **kwargs : dict, optional
            Additional keyword arguments passed through to internal
            sample calls, should there be any.

        Returns
        -------
        InfectionsSample
            Named tuple with "infections".
        """
        if I0.size < gen_int.size:
            raise ValueError(
                f"Initial infections must be at least as long as the generation interval. Got {I0.size} initial infections and {gen_int.size} generation interval."
            )

        gen_int_rev = jnp.flip(gen_int)

        if I0.size < gen_int_rev.size:
            raise ValueError(
                "Initial infections vector must be at least as long as "
                "the generation interval. "
                f"Initial infections vector length: {I0.size}, "
                f"generation interval length: {gen_int_rev.size}."
            )
<<<<<<< HEAD
        elif I0.size > gen_int_rev.size:
            recent_I0 = I0[-gen_int_rev.size :]
        else:
            recent_I0 = I0
=======
        else:
            I0_vec = I0[-gen_int_rev.size :]
>>>>>>> 879c6656

        all_infections = inf.compute_infections_from_rt(
            I0=recent_I0,
            Rt=Rt,
            reversed_generation_interval_pmf=gen_int_rev,
        )

        all_infections = jnp.hstack([I0, all_infections])

        npro.deterministic(self.infections_mean_varname, all_infections)

        return InfectionsSample(all_infections)<|MERGE_RESOLUTION|>--- conflicted
+++ resolved
@@ -117,15 +117,8 @@
                 f"Initial infections vector length: {I0.size}, "
                 f"generation interval length: {gen_int_rev.size}."
             )
-<<<<<<< HEAD
-        elif I0.size > gen_int_rev.size:
+        else:
             recent_I0 = I0[-gen_int_rev.size :]
-        else:
-            recent_I0 = I0
-=======
-        else:
-            I0_vec = I0[-gen_int_rev.size :]
->>>>>>> 879c6656
 
         all_infections = inf.compute_infections_from_rt(
             I0=recent_I0,
