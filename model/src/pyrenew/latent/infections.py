# -*- coding: utf-8 -*-
# numpydoc ignore=GL08

from __future__ import annotations

from typing import NamedTuple

import jax.numpy as jnp
import numpyro as npro
import pyrenew.latent.infection_functions as inf
from jax.typing import ArrayLike
from pyrenew.metaclass import RandomVariable


class InfectionsSample(NamedTuple):
    """
    A container for holding the output from the InfectionsSample.

    Attributes
    ----------
    infections : ArrayLike | None, optional
        The estimated latent infections. Defaults to None.
    """

    infections: ArrayLike | None = None

    def __repr__(self):
        return f"InfectionsSample(infections={self.infections})"


class Infections(RandomVariable):
    r"""Latent infections

    This class samples infections given Rt,
    initial infections, and generation interval.

    Notes
    -----
    The mathematical model is given by:

    .. math::

            I(t) = R(t) \times \sum_{\tau < t} I(\tau) g(t-\tau)

    where :math:`I(t)` is the number of infections at time :math:`t`,
    :math:`R(t)` is the reproduction number at time :math:`t`, and
    :math:`g(t-\tau)` is the generation interval.
    """

    def __init__(
        self,
        infections_mean_varname: str = "latent_infections",
    ) -> None:
        """
        Default constructor for Infections class.

        Parameters
        ----------
        infections_mean_varname : str, optional
            Name to be assigned to the deterministic variable in the model.
            Defaults to "latent_infections".

        Returns
        -------
        None
        """

        self.infections_mean_varname = infections_mean_varname

        return None

    @staticmethod
    def validate() -> None:  # numpydoc ignore=GL08
        return None

    def sample(
        self,
        Rt: ArrayLike,
        I0: ArrayLike,
        gen_int: ArrayLike,
        **kwargs,
    ) -> InfectionsSample:
        """
        Samples infections given Rt, initial infections, and generation
        interval.

        Parameters
        ----------
        Rt : ArrayLike
            Reproduction number.
        I0 : ArrayLike
            Initial infections vector
            of the same length as the
            generation interval.
        gen_int : ArrayLike
            Generation interval pmf vector.
        **kwargs : dict, optional
            Additional keyword arguments passed through to internal
            sample calls, should there be any.

        Returns
        -------
        InfectionsSample
            Named tuple with "infections".
        """
        if I0.size < gen_int.size:
            raise ValueError(
                f"Initial infections must be at least as long as the generation interval. Got {I0.size} initial infections and {gen_int.size} generation interval."
            )

        gen_int_rev = jnp.flip(gen_int)
<<<<<<< HEAD
        recent_I0 = I0[-gen_int_rev.size :]
=======

        if I0.size < gen_int_rev.size:
            raise ValueError(
                "Initial infections vector must be at least as long as "
                "the generation interval. "
                f"Initial infections vector length: {I0.size}, "
                f"generation interval length: {gen_int_rev.size}."
            )
        elif I0.size > gen_int_rev.size:
            I0_vec = I0[-gen_int_rev.size :]
        else:
            I0_vec = I0
>>>>>>> 35d03414

        all_infections = inf.compute_infections_from_rt(
            I0=recent_I0,
            Rt=Rt,
            reversed_generation_interval_pmf=gen_int_rev,
        )

        all_infections = jnp.hstack([I0, all_infections])

        npro.deterministic(self.infections_mean_varname, all_infections)

        return InfectionsSample(all_infections)<|MERGE_RESOLUTION|>--- conflicted
+++ resolved
@@ -109,9 +109,6 @@
             )
 
         gen_int_rev = jnp.flip(gen_int)
-<<<<<<< HEAD
-        recent_I0 = I0[-gen_int_rev.size :]
-=======
 
         if I0.size < gen_int_rev.size:
             raise ValueError(
@@ -121,10 +118,9 @@
                 f"generation interval length: {gen_int_rev.size}."
             )
         elif I0.size > gen_int_rev.size:
-            I0_vec = I0[-gen_int_rev.size :]
+            recent_I0 = I0[-gen_int_rev.size :]
         else:
-            I0_vec = I0
->>>>>>> 35d03414
+            recent_I0 = I0
 
         all_infections = inf.compute_infections_from_rt(
             I0=recent_I0,
