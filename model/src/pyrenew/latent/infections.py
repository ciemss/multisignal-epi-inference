--- conflicted
+++ resolved
@@ -109,21 +109,13 @@
         gen_int_rev = jnp.flip(gen_int)
         recent_I0 = I0[-gen_int_rev.size :]
 
-<<<<<<< HEAD
-        sampled_infections = inf.sample_infections_rt(
+        all_infections = inf.compute_infections_from_rt(
             I0=recent_I0,
-=======
-        n_lead = gen_int_rev.size - 1
-        I0_vec = jnp.hstack([jnp.zeros(n_lead), I0])
-
-        all_infections = inf.compute_infections_from_rt(
-            I0=I0_vec,
->>>>>>> 77dc8196
             Rt=Rt,
             reversed_generation_interval_pmf=gen_int_rev,
         )
 
-        all_infections = jnp.hstack([I0, sampled_infections])
+        all_infections = jnp.hstack([I0, all_infections])
 
         npro.deterministic(self.infections_mean_varname, all_infections)
 
